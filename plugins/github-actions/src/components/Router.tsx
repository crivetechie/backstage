--- conflicted
+++ resolved
@@ -19,13 +19,8 @@
 import { rootRouteRef, buildRouteRef } from '../plugin';
 import { WorkflowRunDetails } from './WorkflowRunDetails';
 import { WorkflowRunsTable } from './WorkflowRunsTable';
-<<<<<<< HEAD
 import { GITHUB_ACTIONS_ANNOTATION } from '../../universal';
-import { WarningPanel } from '@backstage/core';
-=======
-import { GITHUB_ACTIONS_ANNOTATION } from './useProjectName';
 import { MissingAnnotationEmptyState } from '@backstage/core';
->>>>>>> 108ce379
 
 export const isPluginApplicableToEntity = (entity: Entity) =>
   Boolean(entity.metadata.annotations?.[GITHUB_ACTIONS_ANNOTATION]);
