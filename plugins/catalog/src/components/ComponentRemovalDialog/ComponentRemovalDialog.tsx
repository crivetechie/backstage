--- conflicted
+++ resolved
@@ -26,15 +26,13 @@
   Typography,
   useMediaQuery,
   useTheme,
-  List,
-  ListItem,
-  ListItemText,
 } from '@material-ui/core';
 import Alert from '@material-ui/lab/Alert';
 import React, { FC } from 'react';
 import { useAsync } from 'react-use';
 import { AsyncState } from 'react-use/lib/useAsync';
 import { catalogApiRef } from '../../api/types';
+import { alertApiRef } from '../../../../../packages/core-api/src/apis/definitions/AlertApi';
 
 type ComponentRemovalDialogProps = {
   open: boolean;
@@ -54,22 +52,16 @@
 }
 
 export const ComponentRemovalDialog: FC<ComponentRemovalDialogProps> = ({
-<<<<<<< HEAD
-=======
   open,
->>>>>>> dd9f0d90
   onConfirm,
   onClose,
   entity,
 }) => {
-<<<<<<< HEAD
-  const catalogApi = useApi(catalogApiRef);
-  const alertApi = useApi(alertApiRef);
-=======
->>>>>>> dd9f0d90
   const { value: entities, loading, error } = useColocatedEntities(entity);
   const theme = useTheme();
   const fullScreen = useMediaQuery(theme.breakpoints.down('sm'));
+  const catalogApi = useApi(catalogApiRef);
+  const alertApi = useApi(alertApiRef);
 
   return (
     <Dialog fullScreen={fullScreen} open={open} onClose={onClose}>
@@ -79,40 +71,15 @@
       <DialogContent>
         {loading ? <Progress /> : null}
         {error ? (
-<<<<<<< HEAD
-          <DialogContentText>{error.toString()}</DialogContentText>
-=======
           <Alert severity="error" style={{ wordBreak: 'break-word' }}>
             {error.toString()}
           </Alert>
->>>>>>> dd9f0d90
         ) : null}
         {entities ? (
           <>
             <DialogContentText>
               This action will unregister the following entities:
             </DialogContentText>
-<<<<<<< HEAD
-            <List dense>
-              {entities.map(e => (
-                <ListItem key={e.metadata.name}>
-                  <ListItemText primary={e.metadata.name} />
-                </ListItem>
-              ))}
-            </List>
-            <DialogContentText>
-              That are located at the following location:
-            </DialogContentText>
-            <List dense>
-              <ListItem>
-                <ListItemText
-                  primary={
-                    entities[0]?.metadata?.annotations?.[LOCATION_ANNOTATION]
-                  }
-                />
-              </ListItem>
-            </List>
-=======
             <Typography component="div">
               <ul>
                 {entities.map(e => (
@@ -130,7 +97,6 @@
                 </li>
               </ul>
             </Typography>
->>>>>>> dd9f0d90
             <DialogContentText>
               To undo, just re-register the component in Backstage.
             </DialogContentText>
@@ -138,8 +104,7 @@
         ) : null}
       </DialogContent>
       <DialogActions>
-<<<<<<< HEAD
-        <Button onClick={onCancel} color="primary">
+        <Button onClick={onClose} color="primary">
           Cancel
         </Button>
         <Button
@@ -158,14 +123,7 @@
 
             onConfirm();
           }}
-          color="primary"
-=======
-        <Button onClick={onClose}>Cancel</Button>
-        <Button
-          disabled={!!(loading || error)}
-          onClick={onConfirm}
           color="secondary"
->>>>>>> dd9f0d90
         >
           Unregister
         </Button>
