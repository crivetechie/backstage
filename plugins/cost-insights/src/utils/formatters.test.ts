--- conflicted
+++ resolved
@@ -40,11 +40,7 @@
       0.00000040925, 0.21, 0.0000004, 0.4139877878, 0.00000234566,
     ];
     const formattedValues = values.map(val =>
-<<<<<<< HEAD
-      lengthyCurrencyFormatter('USD').format(val),
-=======
       lengthyCurrencyFormatter(createCurrency()).format(val),
->>>>>>> 5c1bfac3
     );
     expect(formattedValues).toEqual([
       '$0.00000041',
@@ -60,11 +56,7 @@
       0.00000040925, 0.21, 0.0000004, 0.4139877878, 0.00000234566,
     ];
     const formattedValues = values.map(val =>
-<<<<<<< HEAD
-      lengthyCurrencyFormatter('EUR').format(val),
-=======
       lengthyCurrencyFormatter(createCurrency('EUR')).format(val),
->>>>>>> 5c1bfac3
     );
     expect(formattedValues).toEqual([
       '€0.00000041',
